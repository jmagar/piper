--- conflicted
+++ resolved
@@ -1,40 +1,27 @@
 'use client'
 
-<<<<<<< HEAD
 import { toast } from "@/components/ui/toast"
 import { checkRateLimits } from "@/lib/api"
 import { REMAINING_QUERY_ALERT_THRESHOLD } from "@/lib/config"
 import { type CreateNewChatArgs } from "@/lib/chat-store/chats/api"
 import { type Chats } from "@/lib/chat-store/types"
-=======
-import { useChats } from "@/lib/chat-store/chats/provider"
 import { appLogger } from "@/lib/logger"
-import { toast } from "@/components/ui/toast"
-import { checkRateLimits } from "@/lib/api"
-import { REMAINING_QUERY_ALERT_THRESHOLD } from "@/lib/config"
 import { generateUUID } from "@/lib/utils/uuid"
->>>>>>> 13bfe895
 import { useRef } from "react"
 
 type UseChatUtilsProps = {
   chatId: string | null
   input: string
   selectedModel: string
-<<<<<<< HEAD
   createNewChat: (args: CreateNewChatArgs) => Promise<Chats | undefined>
-=======
->>>>>>> 13bfe895
 }
 
 export function useChatUtils({
   chatId,
   input,
   selectedModel,
+  createNewChat,
 }: UseChatUtilsProps) {
-<<<<<<< HEAD
-=======
-  const { createNewChat } = useChats()
->>>>>>> 13bfe895
   // Phase 1 Fix v2: Use refs for synchronous access to prevent React state race conditions
   // This eliminates the timing window where multiple calls could bypass the check
   const isCreatingRef = useRef(false)
@@ -88,15 +75,12 @@
           return null
         }
       }
-<<<<<<< HEAD
-=======
       // This case should ideally not be reached if the ref logic is sound.
       // It indicates that isCreatingRef was set to true, but the creation promise
       // was not set. This log helps detect any future issues with this logic.
       appLogger.warn(
         "ensureChatExists: Concurrent creation detected, but no promise was found. Aborting duplicate request."
       )
->>>>>>> 13bfe895
       return null
     }
 
@@ -106,25 +90,14 @@
     // Create the promise immediately to prevent timing window race condition
     const creationPromise = (async (): Promise<string | null> => {
       try {
-<<<<<<< HEAD
-        const newChat = await createNewChat({
-=======
         const idempotencyKey = generateUUID(); // Generate a unique key for the request
         const newChat = await createNewChat({
           idempotencyKey, // Pass the key to the API
->>>>>>> 13bfe895
           title: input.substring(0, 100), // Use first 100 chars as title
           model: selectedModel,
           messages: [{ role: "user", content: input }],
         })
 
-<<<<<<< HEAD
-        if (!newChat) {
-          throw new Error("Failed to create chat: No chat returned from API")
-        }
-
-        // Update browser URL without triggering navigation
-=======
         if (!newChat || !newChat.id) {
           throw new Error("Failed to create chat: No chat returned from API")
         }
@@ -132,7 +105,6 @@
         // IMPORTANT FIX:
         // The chat state is now updated via `refresh()` inside `createNewChat`.
         // We can now safely update the URL.
->>>>>>> 13bfe895
         window.history.pushState(null, "", `/c/${newChat.id}`)
 
         return newChat.id
